[workspace]
# In alphabetical order
members = [
    "arrow_util",
    "authz",
    "backoff",
    "cache_system",
    "clap_blocks",
    "client_util",
    "compactor_test_utils",
    "compactor",
    "data_types",
    "datafusion_util",
    "dml",
    "executor",
    "flightsql",
    "garbage_collector",
    "generated_types",
    "grpc-binary-logger-proto",
    "grpc-binary-logger-test-proto",
    "grpc-binary-logger",
    "import_export",
    "influxdb_influxql_parser",
    "influxdb_iox_client",
    "influxdb_iox",
    "influxdb_line_protocol",
    "influxdb_storage_client",
    "influxdb_tsm",
    "influxdb2_client",
    "influxrpc_parser",
    "ingester_test_ctx",
    "ingester",
    "ingester_query_grpc",
    "iox_catalog",
    "iox_data_generator",
    "iox_query_influxql",
    "iox_query_influxrpc",
    "iox_query",
    "iox_tests",
    "iox_time",
    "ioxd_common",
    "ioxd_compactor",
    "ioxd_garbage_collector",
    "ioxd_ingester",
    "ioxd_querier",
    "ioxd_router",
    "ioxd_test",
    "logfmt",
    "metric_exporters",
    "metric",
    "mutable_batch_lp",
    "mutable_batch_pb",
    "mutable_batch_tests",
    "mutable_batch",
    "object_store_metrics",
    "observability_deps",
    "panic_logging",
    "parquet_file",
    "parquet_to_line_protocol",
    "predicate",
    "querier",
    "query_functions",
    "router",
    "schema",
    "service_common",
    "service_grpc_catalog",
    "service_grpc_flight",
    "service_grpc_influxrpc",
    "service_grpc_namespace",
    "service_grpc_object_store",
    "service_grpc_schema",
    "service_grpc_table",
    "service_grpc_testing",
    "sharder",
    "sqlx-hotswap-pool",
    "test_helpers_end_to_end",
    "test_helpers",
    "trace_exporters",
    "trace_http",
    "trace",
    "tracker",
    "trogging",
    "wal",
    "wal_inspect",
    "workspace-hack",
]
default-members = ["influxdb_iox"]

resolver = "2"

exclude = [
    "*.md",
    "*.txt",
    ".circleci/",
    ".editorconfig",
    ".git*",
    ".github/",
    ".kodiak.toml",
    "Dockerfile*",
    "LICENSE*",
    "buf.yaml",
    "docker/",
    "docs/",
    "massif.out.*",
    "perf/",
    "scripts/",
    "test_bench/",
    "test_fixtures/",
    "tools/",
]

[workspace.package]
version = "0.1.0"
authors = ["IOx Project Developers"]
edition = "2021"
license = "MIT OR Apache-2.0"

[workspace.dependencies]
<<<<<<< HEAD
arrow = { version = "40.0.0" }
arrow-flight = { version = "40.0.0" }
datafusion = { git = "https://github.com/apache/arrow-datafusion.git", rev = "859251b4a20e00c3dfe73eee6b605fcf722687e7", default-features = false }
datafusion-proto = { git = "https://github.com/apache/arrow-datafusion.git", rev = "859251b4a20e00c3dfe73eee6b605fcf722687e7" }
hashbrown = { version = "0.14.0" }
object_store = { version = "0.5.6" }
parquet = { version = "40.0.0" }
=======
arrow = { version = "41.0.0" }
arrow-flight = { version = "41.0.0" }
datafusion = { git = "https://github.com/apache/arrow-datafusion.git", rev = "91e75d7e6303c1a7331e8e90eaad9b095ace929b", default-features = false }
datafusion-proto = { git = "https://github.com/apache/arrow-datafusion.git", rev = "91e75d7e6303c1a7331e8e90eaad9b095ace929b" }
hashbrown = { version = "0.13.2" }
object_store = { version = "0.6.0" }
parquet = { version = "41.0.0" }
>>>>>>> 92a83270
tonic = { version = "0.9.2", features = ["tls", "tls-webpki-roots"] }
tonic-build = { version = "0.9.2" }
tonic-health = { version = "0.9.2" }
tonic-reflection = { version = "0.9.2" }

# This profile optimizes for runtime performance and small binary size at the expense of longer
# build times. It's most suitable for final release builds.
[profile.release]
codegen-units = 16
debug = true
lto = "thin"

[profile.bench]
debug = true

# This profile optimizes for short build times at the expense of larger binary size and slower
# runtime performance. It's most suitable for development iterations.
[profile.quick-release]
inherits = "release"
codegen-units = 16
lto = false
incremental = true

# Per insta docs: https://insta.rs/docs/quickstart/#optional-faster-runs
[profile.dev.package.insta]
opt-level = 3

[profile.dev.package.similar]
opt-level = 3<|MERGE_RESOLUTION|>--- conflicted
+++ resolved
@@ -116,23 +116,13 @@
 license = "MIT OR Apache-2.0"
 
 [workspace.dependencies]
-<<<<<<< HEAD
-arrow = { version = "40.0.0" }
-arrow-flight = { version = "40.0.0" }
-datafusion = { git = "https://github.com/apache/arrow-datafusion.git", rev = "859251b4a20e00c3dfe73eee6b605fcf722687e7", default-features = false }
-datafusion-proto = { git = "https://github.com/apache/arrow-datafusion.git", rev = "859251b4a20e00c3dfe73eee6b605fcf722687e7" }
-hashbrown = { version = "0.14.0" }
-object_store = { version = "0.5.6" }
-parquet = { version = "40.0.0" }
-=======
 arrow = { version = "41.0.0" }
 arrow-flight = { version = "41.0.0" }
 datafusion = { git = "https://github.com/apache/arrow-datafusion.git", rev = "91e75d7e6303c1a7331e8e90eaad9b095ace929b", default-features = false }
 datafusion-proto = { git = "https://github.com/apache/arrow-datafusion.git", rev = "91e75d7e6303c1a7331e8e90eaad9b095ace929b" }
-hashbrown = { version = "0.13.2" }
+hashbrown = { version = "0.14.0" }
 object_store = { version = "0.6.0" }
 parquet = { version = "41.0.0" }
->>>>>>> 92a83270
 tonic = { version = "0.9.2", features = ["tls", "tls-webpki-roots"] }
 tonic-build = { version = "0.9.2" }
 tonic-health = { version = "0.9.2" }
