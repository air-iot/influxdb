--- conflicted
+++ resolved
@@ -1,17 +1,7 @@
-<<<<<<< HEAD
-## v1.4.1.0 [unreleased]
-
+## v1.4.0.0-beta2 [unreleased]
 ### Features
 ### UI Improvements
 1. [#2502](https://github.com/influxdata/chronograf/pull/2502): Fix cursor flashing between default and pointer
-
-### Bug Fixes
-=======
->>>>>>> b60ea860
-
-## v1.4.0.0-beta2 [unreleased]
-### Features
-### UI Improvements
 ### Bug Fixes
 1. [#2528](https://github.com/influxdata/chronograf/pull/2528): Fix template rendering to ignore template if not in query 
 1. [#2563](https://github.com/influxdata/chronograf/pull/2563): Fix graph inversion if user input y-axis min greater than max
