//! module for query executor
use crate::{QueryExecutor, QueryKind};
use arrow::array::{
    ArrayRef, BooleanArray, DurationNanosecondArray, Int64Array, Int64Builder, StringBuilder,
    StructArray, TimestampNanosecondArray,
};
use arrow::datatypes::SchemaRef;
use arrow::record_batch::RecordBatch;
use arrow_schema::{ArrowError, TimeUnit};
use async_trait::async_trait;
use data_types::NamespaceId;
use datafusion::catalog::schema::SchemaProvider;
use datafusion::catalog::CatalogProvider;
use datafusion::common::arrow::array::StringArray;
use datafusion::common::arrow::datatypes::{DataType, Field, Schema as DatafusionSchema};
use datafusion::datasource::{TableProvider, TableType};
use datafusion::error::DataFusionError;
use datafusion::execution::context::SessionState;
use datafusion::execution::SendableRecordBatchStream;
use datafusion::logical_expr::TableProviderFilterPushDown;
use datafusion::physical_plan::ExecutionPlan;
use datafusion::prelude::Expr;
use datafusion_util::config::DEFAULT_SCHEMA;
use datafusion_util::MemoryStream;
use influxdb3_write::{
    catalog::{Catalog, DatabaseSchema},
    WriteBuffer,
};
use iox_query::exec::{Executor, IOxSessionContext, QueryConfig};
use iox_query::frontend::sql::SqlQueryPlanner;
use iox_query::provider::ProviderBuilder;
use iox_query::query_log::StateReceived;
use iox_query::query_log::{QueryCompletedToken, QueryLogEntries};
use iox_query::query_log::{QueryLog, QueryLogEntryState};
use iox_query::query_log::{QueryPhase, QueryText};
use iox_query::QueryDatabase;
use iox_query::{QueryChunk, QueryNamespace};
use iox_query_influxql::frontend::planner::InfluxQLQueryPlanner;
use iox_query_params::StatementParams;
use iox_system_tables::{IoxSystemTable, SystemTableProvider};
use metric::Registry;
use observability_deps::tracing::{debug, info, trace};
use schema::Schema;
use std::any::Any;
use std::collections::HashMap;
use std::fmt::Debug;
use std::sync::Arc;
use trace::ctx::SpanContext;
use trace::span::{Span, SpanExt, SpanRecorder};
use trace_http::ctx::RequestLogContext;
use tracker::{
    AsyncSemaphoreMetrics, InstrumentedAsyncOwnedSemaphorePermit, InstrumentedAsyncSemaphore,
};

#[derive(Debug)]
pub struct QueryExecutorImpl<W> {
    catalog: Arc<Catalog>,
    write_buffer: Arc<W>,
    exec: Arc<Executor>,
    datafusion_config: Arc<HashMap<String, String>>,
    query_execution_semaphore: Arc<InstrumentedAsyncSemaphore>,
    query_log: Arc<QueryLog>,
}

impl<W: WriteBuffer> QueryExecutorImpl<W> {
    pub fn new(
        catalog: Arc<Catalog>,
        write_buffer: Arc<W>,
        exec: Arc<Executor>,
        metrics: Arc<Registry>,
        datafusion_config: Arc<HashMap<String, String>>,
        concurrent_query_limit: usize,
        query_log_size: usize,
    ) -> Self {
        let semaphore_metrics = Arc::new(AsyncSemaphoreMetrics::new(
            &metrics,
            &[("semaphore", "query_execution")],
        ));
        let query_execution_semaphore =
            Arc::new(semaphore_metrics.new_semaphore(concurrent_query_limit));
        let query_log = Arc::new(QueryLog::new(
            query_log_size,
            Arc::new(iox_time::SystemProvider::new()),
        ));
        Self {
            catalog,
            write_buffer,
            exec,
            datafusion_config,
            query_execution_semaphore,
            query_log,
        }
    }
}

#[async_trait]
impl<W: WriteBuffer> QueryExecutor for QueryExecutorImpl<W> {
    type Error = Error;

    async fn query(
        &self,
        database: &str,
        q: &str,
        params: Option<StatementParams>,
        kind: QueryKind,
        span_ctx: Option<SpanContext>,
        external_span_ctx: Option<RequestLogContext>,
    ) -> Result<SendableRecordBatchStream, Self::Error> {
        info!("query in executor {}", database);
        let db = self
            .namespace(database, span_ctx.child_span("get database"), false)
            .await
            .map_err(|_| Error::DatabaseNotFound {
                db_name: database.to_string(),
            })?
            .ok_or_else(|| Error::DatabaseNotFound {
                db_name: database.to_string(),
            })?;

        // TODO - configure query here?
        let ctx = db.new_query_context(span_ctx, Default::default());

        let params = params.unwrap_or_default();
        let token = db.record_query(
            external_span_ctx.as_ref().map(RequestLogContext::ctx),
            "sql",
            Box::new(q.to_string()),
            params.clone(),
        );

        info!("plan");
        let plan = match kind {
            QueryKind::Sql => {
                let planner = SqlQueryPlanner::new();
                planner.query(q, params, &ctx).await
            }
            QueryKind::InfluxQl => {
                let planner = InfluxQLQueryPlanner::new();
                planner.query(q, params, &ctx).await
            }
        }
        .map_err(Error::QueryPlanning);
        let plan = match plan {
            Ok(plan) => plan,
            Err(e) => {
                token.fail();
                return Err(e);
            }
        };
        let token = token.planned(&ctx, Arc::clone(&plan));

        // TODO: Enforce concurrency limit here
        let token = token.permit();

        info!("execute_stream");
        match ctx.execute_stream(Arc::clone(&plan)).await {
            Ok(query_results) => {
                token.success();
                Ok(query_results)
            }
            Err(err) => {
                token.fail();
                Err(Error::ExecuteStream(err))
            }
        }
    }

    fn show_databases(&self) -> Result<SendableRecordBatchStream, Self::Error> {
        let mut databases = self.catalog.list_databases();
        // sort them to ensure consistent order:
        databases.sort_unstable();
        let databases = StringArray::from(databases);
        let schema =
            DatafusionSchema::new(vec![Field::new("iox::database", DataType::Utf8, false)]);
        let batch = RecordBatch::try_new(Arc::new(schema), vec![Arc::new(databases)])
            .map_err(Error::DatabasesToRecordBatch)?;
        Ok(Box::pin(MemoryStream::new(vec![batch])))
    }

    async fn show_retention_policies(
        &self,
        database: Option<&str>,
        span_ctx: Option<SpanContext>,
    ) -> Result<SendableRecordBatchStream, Self::Error> {
        let mut databases = if let Some(db) = database {
            vec![db.to_owned()]
        } else {
            self.catalog.list_databases()
        };
        // sort them to ensure consistent order:
        databases.sort_unstable();

        let mut rows = Vec::with_capacity(databases.len());
        for database in databases {
            let db = self
                .namespace(&database, span_ctx.child_span("get database"), false)
                .await
                .map_err(|_| Error::DatabaseNotFound {
                    db_name: database.to_string(),
                })?
                .ok_or_else(|| Error::DatabaseNotFound {
                    db_name: database.to_string(),
                })?;
            let duration = db.retention_time_ns();
            let (db_name, rp_name) = split_database_name(&database);
            rows.push(RetentionPolicyRow {
                database: db_name,
                name: rp_name,
                duration,
            });
        }

        let batch = retention_policy_rows_to_batch(&rows);
        Ok(Box::pin(MemoryStream::new(vec![batch])))
    }
}

#[derive(Debug)]
struct RetentionPolicyRow {
    database: String,
    name: String,
    duration: Option<i64>,
}

#[derive(Debug, Default)]
struct RetentionPolicyRowBuilder {
    database: StringBuilder,
    name: StringBuilder,
    duration: Int64Builder,
}

impl RetentionPolicyRowBuilder {
    fn append(&mut self, row: &RetentionPolicyRow) {
        self.database.append_value(row.database.as_str());
        self.name.append_value(row.name.as_str());
        self.duration.append_option(row.duration);
    }

    // Note: may be able to use something simpler than StructArray here, this is just based
    // directly on the arrow docs: https://docs.rs/arrow/latest/arrow/array/builder/index.html
    fn finish(&mut self) -> StructArray {
        StructArray::from(vec![
            (
                Arc::new(Field::new("iox::database", DataType::Utf8, false)),
                Arc::new(self.database.finish()) as ArrayRef,
            ),
            (
                Arc::new(Field::new("name", DataType::Utf8, false)),
                Arc::new(self.name.finish()) as ArrayRef,
            ),
            (
                Arc::new(Field::new("duration", DataType::Int64, true)),
                Arc::new(self.duration.finish()) as ArrayRef,
            ),
        ])
    }
}

impl<'a> Extend<&'a RetentionPolicyRow> for RetentionPolicyRowBuilder {
    fn extend<T: IntoIterator<Item = &'a RetentionPolicyRow>>(&mut self, iter: T) {
        iter.into_iter().for_each(|row| self.append(row));
    }
}

fn retention_policy_rows_to_batch(rows: &[RetentionPolicyRow]) -> RecordBatch {
    let mut builder = RetentionPolicyRowBuilder::default();
    builder.extend(rows);
    RecordBatch::from(&builder.finish())
}

const AUTOGEN_RETENTION_POLICY: &str = "autogen";

fn split_database_name(db_name: &str) -> (String, String) {
    let mut split = db_name.split('/');
    (
        split.next().unwrap().to_owned(),
        split.next().unwrap_or(AUTOGEN_RETENTION_POLICY).to_owned(),
    )
}

#[derive(Debug, thiserror::Error)]
pub enum Error {
    #[error("database not found: {db_name}")]
    DatabaseNotFound { db_name: String },
    #[error("error while planning query: {0}")]
    QueryPlanning(#[source] DataFusionError),
    #[error("error while executing plan: {0}")]
    ExecuteStream(#[source] DataFusionError),
    #[error("unable to compose record batches from databases: {0}")]
    DatabasesToRecordBatch(#[source] ArrowError),
    #[error("unable to compose record batches from retention policies: {0}")]
    RetentionPoliciesToRecordBatch(#[source] ArrowError),
}

// This implementation is for the Flight service
#[async_trait]
impl<W: WriteBuffer> QueryDatabase for QueryExecutorImpl<W> {
    async fn namespace(
        &self,
        name: &str,
        span: Option<Span>,
        // We expose the `system` tables by default in the monolithic versions of InfluxDB 3
        _include_debug_info_tables: bool,
    ) -> Result<Option<Arc<dyn QueryNamespace>>, DataFusionError> {
        let _span_recorder = SpanRecorder::new(span);

        let db_schema = self.catalog.db_schema(name).ok_or_else(|| {
            DataFusionError::External(Box::new(Error::DatabaseNotFound {
                db_name: name.into(),
            }))
        })?;

        Ok(Some(Arc::new(Database::new(
            db_schema,
            Arc::clone(&self.write_buffer) as _,
            Arc::clone(&self.exec),
            Arc::clone(&self.datafusion_config),
            Arc::clone(&self.query_log),
        ))))
    }

    async fn acquire_semaphore(&self, span: Option<Span>) -> InstrumentedAsyncOwnedSemaphorePermit {
        Arc::clone(&self.query_execution_semaphore)
            .acquire_owned(span)
            .await
            .expect("Semaphore should not be closed by anyone")
    }

    fn query_log(&self) -> QueryLogEntries {
        self.query_log.entries()
    }
}

#[derive(Debug, Clone)]
pub struct Database<B> {
    db_schema: Arc<DatabaseSchema>,
    write_buffer: Arc<B>,
    exec: Arc<Executor>,
    datafusion_config: Arc<HashMap<String, String>>,
    query_log: Arc<QueryLog>,
    system_schema_provider: Arc<SystemSchemaProvider>,
}

impl<B: WriteBuffer> Database<B> {
    pub fn new(
        db_schema: Arc<DatabaseSchema>,
        write_buffer: Arc<B>,
        exec: Arc<Executor>,
        datafusion_config: Arc<HashMap<String, String>>,
        query_log: Arc<QueryLog>,
    ) -> Self {
        let system_schema_provider = Arc::new(SystemSchemaProvider::new(
            write_buffer.catalog(),
            Arc::clone(&query_log),
        ));
        Self {
            db_schema,
            write_buffer,
            exec,
            datafusion_config,
            query_log,
            system_schema_provider,
        }
    }

    fn from_namespace(db: &Self) -> Self {
        Self {
            db_schema: Arc::clone(&db.db_schema),
            write_buffer: Arc::clone(&db.write_buffer),
            exec: Arc::clone(&db.exec),
            datafusion_config: Arc::clone(&db.datafusion_config),
            query_log: Arc::clone(&db.query_log),
            system_schema_provider: Arc::clone(&db.system_schema_provider),
        }
    }

    async fn query_table(&self, table_name: &str) -> Option<Arc<QueryTable<B>>> {
        self.db_schema.get_table_schema(table_name).map(|schema| {
            Arc::new(QueryTable {
                db_schema: Arc::clone(&self.db_schema),
                name: table_name.into(),
                schema: schema.clone(),
                write_buffer: Arc::clone(&self.write_buffer),
            })
        })
    }
}

#[async_trait]
impl<B: WriteBuffer> QueryNamespace for Database<B> {
    async fn chunks(
        &self,
        table_name: &str,
        filters: &[Expr],
        projection: Option<&Vec<usize>>,
        ctx: IOxSessionContext,
    ) -> Result<Vec<Arc<dyn QueryChunk>>, DataFusionError> {
        let _span_recorder = SpanRecorder::new(ctx.child_span("QueryDatabase::chunks"));
        debug!(%table_name, ?filters, "Finding chunks for table");

        let Some(table) = self.query_table(table_name).await else {
            trace!(%table_name, "No entry for table");
            return Ok(vec![]);
        };

        table.chunks(&ctx.inner().state(), projection, filters, None)
    }

    fn retention_time_ns(&self) -> Option<i64> {
        None
    }

    fn record_query(
        &self,
        span_ctx: Option<&SpanContext>,
        query_type: &'static str,
        query_text: QueryText,
        query_params: StatementParams,
    ) -> QueryCompletedToken<StateReceived> {
        let trace_id = span_ctx.map(|ctx| ctx.trace_id);
        let namespace_name: Arc<str> = Arc::from("influxdb3 edge");
        self.query_log.push(
            NamespaceId::new(0),
            namespace_name,
            query_type,
            query_text,
            query_params,
            trace_id,
        )
    }

    fn new_query_context(
        &self,
        span_ctx: Option<SpanContext>,
        _config: Option<&QueryConfig>,
    ) -> IOxSessionContext {
        let mut cfg = self
            .exec
            .new_session_config()
            .with_default_catalog(Arc::new(Self::from_namespace(self)))
            .with_span_context(span_ctx);

        for (k, v) in self.datafusion_config.as_ref() {
            cfg = cfg.with_config_option(k, v);
        }

        cfg.build()
    }
}

impl<B: WriteBuffer> CatalogProvider for Database<B> {
    fn as_any(&self) -> &dyn Any {
        self as &dyn Any
    }

    fn schema_names(&self) -> Vec<String> {
        info!("CatalogProvider schema_names");
        vec![DEFAULT_SCHEMA.to_string(), SYSTEM_SCHEMA.to_string()]
    }

    fn schema(&self, name: &str) -> Option<Arc<dyn SchemaProvider>> {
        info!("CatalogProvider schema {}", name);
        match name {
            DEFAULT_SCHEMA => Some(Arc::new(Self::from_namespace(self))),
            SYSTEM_SCHEMA => Some(Arc::clone(&self.system_schema_provider) as _),
            _ => None,
        }
    }
}

#[async_trait]
impl<B: WriteBuffer> SchemaProvider for Database<B> {
    fn as_any(&self) -> &dyn Any {
        self as &dyn Any
    }

    fn table_names(&self) -> Vec<String> {
        self.db_schema.table_names()
    }

    async fn table(&self, name: &str) -> Result<Option<Arc<dyn TableProvider>>, DataFusionError> {
        Ok(self.query_table(name).await.map(|qt| qt as _))
    }

    fn table_exist(&self, name: &str) -> bool {
        self.db_schema.table_exists(name)
    }
}

#[derive(Debug)]
pub struct QueryTable<B> {
    db_schema: Arc<DatabaseSchema>,
    name: Arc<str>,
    schema: Schema,
    write_buffer: Arc<B>,
}

impl<B: WriteBuffer> QueryTable<B> {
    fn chunks(
        &self,
        ctx: &SessionState,
        projection: Option<&Vec<usize>>,
        filters: &[Expr],
        _limit: Option<usize>,
    ) -> Result<Vec<Arc<dyn QueryChunk>>, DataFusionError> {
        self.write_buffer.get_table_chunks(
            &self.db_schema.name,
            self.name.as_ref(),
            filters,
            projection,
            ctx,
        )
    }
}

#[async_trait]
impl<B: WriteBuffer> TableProvider for QueryTable<B> {
    fn as_any(&self) -> &dyn Any {
        self as &dyn Any
    }

    fn schema(&self) -> SchemaRef {
        self.schema.as_arrow()
    }

    fn table_type(&self) -> TableType {
        TableType::Base
    }

    fn supports_filters_pushdown(
        &self,
        filters: &[&Expr],
    ) -> datafusion::common::Result<Vec<TableProviderFilterPushDown>> {
        Ok(vec![TableProviderFilterPushDown::Inexact; filters.len()])
    }

    async fn scan(
        &self,
        ctx: &SessionState,
        projection: Option<&Vec<usize>>,
        filters: &[Expr],
        limit: Option<usize>,
    ) -> datafusion::common::Result<Arc<dyn ExecutionPlan>> {
        let filters = filters.to_vec();
        info!(
            "TableProvider scan {:?} {:?} {:?}",
            projection, filters, limit
        );
        let mut builder = ProviderBuilder::new(Arc::clone(&self.name), self.schema.clone());

        let chunks = self.chunks(ctx, projection, &filters, limit)?;
        for chunk in chunks {
            builder = builder.add_chunk(chunk);
        }

        let provider = match builder.build() {
            Ok(provider) => provider,
            Err(e) => panic!("unexpected error: {e:?}"),
        };

        provider.scan(ctx, projection, &filters, limit).await
    }
}

pub const SYSTEM_SCHEMA: &str = "system";

const QUERIES_TABLE: &str = "queries";
const _PARQUET_FILES_TABLE: &str = "parquet_files";

struct SystemSchemaProvider {
    tables: HashMap<&'static str, Arc<dyn TableProvider>>,
}

impl std::fmt::Debug for SystemSchemaProvider {
    fn fmt(&self, f: &mut std::fmt::Formatter<'_>) -> std::fmt::Result {
        let mut keys = self.tables.keys().copied().collect::<Vec<_>>();
        keys.sort_unstable();

        f.debug_struct("SystemSchemaProvider")
            .field("tables", &keys.join(", "))
            .finish()
    }
}

impl SystemSchemaProvider {
<<<<<<< HEAD
    fn new(_catalog: Arc<Catalog>, query_log: Arc<QueryLog>) -> Self {
        let mut tables = HashMap::<&'static str, Arc<dyn TableProvider>>::new();
        let queries = Arc::new(SystemTableProvider::new(Arc::new(QueriesTable::new(
            query_log,
        ))));
        tables.insert(QUERIES_TABLE, queries);
=======
    fn new(_catalog: Arc<Catalog>, query_log: Arc<QueryLog>, include_debug_info: bool) -> Self {
        let mut tables = HashMap::<&'static str, Arc<dyn TableProvider>>::new();
        if include_debug_info {
            // TODO - remaining system tables gathered here...
            let queries = Arc::new(SystemTableProvider::new(Arc::new(QueriesTable::new(
                query_log,
            ))));
            tables.insert(QUERIES_TABLE, queries);
        }
>>>>>>> c4430cfc
        Self { tables }
    }
}

#[async_trait]
impl SchemaProvider for SystemSchemaProvider {
    fn as_any(&self) -> &dyn Any {
        self as &dyn Any
    }

    fn table_names(&self) -> Vec<String> {
        let mut names = self
            .tables
            .keys()
            .map(|s| (*s).to_owned())
            .collect::<Vec<_>>();
        names.sort();
        names
    }

    async fn table(&self, name: &str) -> Result<Option<Arc<dyn TableProvider>>, DataFusionError> {
        Ok(self.tables.get(name).cloned())
    }

    fn table_exist(&self, name: &str) -> bool {
        self.tables.contains_key(name)
    }
}

struct QueriesTable {
    schema: SchemaRef,
    query_log: Arc<QueryLog>,
}

impl QueriesTable {
    fn new(query_log: Arc<QueryLog>) -> Self {
        Self {
            schema: queries_schema(),
            query_log,
        }
    }
}

#[async_trait::async_trait]
impl IoxSystemTable for QueriesTable {
    fn schema(&self) -> SchemaRef {
        Arc::clone(&self.schema)
    }

<<<<<<< HEAD
    async fn scan(&self) -> Result<RecordBatch, DataFusionError> {
=======
    async fn scan(
        &self,
        _filters: Option<Vec<Expr>>,
        _limit: Option<usize>,
    ) -> Result<RecordBatch, DataFusionError> {
>>>>>>> c4430cfc
        let schema = self.schema();

        let entries = self
            .query_log
            .entries()
            .entries
            .into_iter()
            .map(|e| e.state())
            .collect::<Vec<_>>();

        from_query_log_entries(Arc::clone(&schema), &entries)
    }
}

fn queries_schema() -> SchemaRef {
    let columns = vec![
        Field::new("id", DataType::Utf8, false),
        Field::new("phase", DataType::Utf8, false),
        Field::new(
            "issue_time",
            DataType::Timestamp(TimeUnit::Nanosecond, None),
            false,
        ),
        Field::new("query_type", DataType::Utf8, false),
        Field::new("query_text", DataType::Utf8, false),
        Field::new("partitions", DataType::Int64, true),
        Field::new("parquet_files", DataType::Int64, true),
        Field::new(
            "plan_duration",
            DataType::Duration(TimeUnit::Nanosecond),
            true,
        ),
        Field::new(
            "permit_duration",
            DataType::Duration(TimeUnit::Nanosecond),
            true,
        ),
        Field::new(
            "execute_duration",
            DataType::Duration(TimeUnit::Nanosecond),
            true,
        ),
        Field::new(
            "end2end_duration",
            DataType::Duration(TimeUnit::Nanosecond),
            true,
        ),
        Field::new(
            "compute_duration",
            DataType::Duration(TimeUnit::Nanosecond),
            true,
        ),
        Field::new("max_memory", DataType::Int64, true),
        Field::new("success", DataType::Boolean, false),
        Field::new("running", DataType::Boolean, false),
        Field::new("cancelled", DataType::Boolean, false),
        Field::new("trace_id", DataType::Utf8, true),
    ];

    Arc::new(DatafusionSchema::new(columns))
}

fn from_query_log_entries(
    schema: SchemaRef,
    entries: &[Arc<QueryLogEntryState>],
) -> Result<RecordBatch, DataFusionError> {
    let mut columns: Vec<ArrayRef> = vec![];

    columns.push(Arc::new(
        entries
            .iter()
            .map(|e| Some(e.id.to_string()))
            .collect::<StringArray>(),
    ));

    columns.push(Arc::new(
        entries
            .iter()
            .map(|e| Some(e.phase.name()))
            .collect::<StringArray>(),
    ));

    columns.push(Arc::new(
        entries
            .iter()
            .map(|e| e.issue_time)
            .map(|ts| Some(ts.timestamp_nanos()))
            .collect::<TimestampNanosecondArray>(),
    ));

    columns.push(Arc::new(
        entries
            .iter()
            .map(|e| Some(&e.query_type))
            .collect::<StringArray>(),
    ));

    columns.push(Arc::new(
        entries
            .iter()
            .map(|e| Some(e.query_text.to_string()))
            .collect::<StringArray>(),
    ));

    columns.push(Arc::new(
        entries.iter().map(|e| e.partitions).collect::<Int64Array>(),
    ));

    columns.push(Arc::new(
        entries
            .iter()
            .map(|e| e.parquet_files)
            .collect::<Int64Array>(),
    ));

    columns.push(Arc::new(
        entries
            .iter()
            .map(|e| e.plan_duration.map(|d| d.as_nanos() as i64))
            .collect::<DurationNanosecondArray>(),
    ));

    columns.push(Arc::new(
        entries
            .iter()
            .map(|e| e.permit_duration.map(|d| d.as_nanos() as i64))
            .collect::<DurationNanosecondArray>(),
    ));

    columns.push(Arc::new(
        entries
            .iter()
            .map(|e| e.execute_duration.map(|d| d.as_nanos() as i64))
            .collect::<DurationNanosecondArray>(),
    ));

    columns.push(Arc::new(
        entries
            .iter()
            .map(|e| e.end2end_duration.map(|d| d.as_nanos() as i64))
            .collect::<DurationNanosecondArray>(),
    ));

    columns.push(Arc::new(
        entries
            .iter()
            .map(|e| e.compute_duration.map(|d| d.as_nanos() as i64))
            .collect::<DurationNanosecondArray>(),
    ));

    columns.push(Arc::new(
        entries.iter().map(|e| e.max_memory).collect::<Int64Array>(),
    ));

    columns.push(Arc::new(
        entries
            .iter()
            .map(|e| Some(e.success))
            .collect::<BooleanArray>(),
    ));

    columns.push(Arc::new(
        entries
            .iter()
            .map(|e| Some(e.running))
            .collect::<BooleanArray>(),
    ));

    columns.push(Arc::new(
        entries
            .iter()
            .map(|e| Some(e.phase == QueryPhase::Cancel))
            .collect::<BooleanArray>(),
    ));

    columns.push(Arc::new(
        entries
            .iter()
            .map(|e| e.trace_id.map(|x| format!("{:x}", x.0)))
            .collect::<StringArray>(),
    ));

    let batch = RecordBatch::try_new(schema, columns)?;
    Ok(batch)
}<|MERGE_RESOLUTION|>--- conflicted
+++ resolved
@@ -583,24 +583,12 @@
 }
 
 impl SystemSchemaProvider {
-<<<<<<< HEAD
     fn new(_catalog: Arc<Catalog>, query_log: Arc<QueryLog>) -> Self {
         let mut tables = HashMap::<&'static str, Arc<dyn TableProvider>>::new();
         let queries = Arc::new(SystemTableProvider::new(Arc::new(QueriesTable::new(
             query_log,
         ))));
         tables.insert(QUERIES_TABLE, queries);
-=======
-    fn new(_catalog: Arc<Catalog>, query_log: Arc<QueryLog>, include_debug_info: bool) -> Self {
-        let mut tables = HashMap::<&'static str, Arc<dyn TableProvider>>::new();
-        if include_debug_info {
-            // TODO - remaining system tables gathered here...
-            let queries = Arc::new(SystemTableProvider::new(Arc::new(QueriesTable::new(
-                query_log,
-            ))));
-            tables.insert(QUERIES_TABLE, queries);
-        }
->>>>>>> c4430cfc
         Self { tables }
     }
 }
@@ -650,15 +638,11 @@
         Arc::clone(&self.schema)
     }
 
-<<<<<<< HEAD
-    async fn scan(&self) -> Result<RecordBatch, DataFusionError> {
-=======
     async fn scan(
         &self,
         _filters: Option<Vec<Expr>>,
         _limit: Option<usize>,
     ) -> Result<RecordBatch, DataFusionError> {
->>>>>>> c4430cfc
         let schema = self.schema();
 
         let entries = self
