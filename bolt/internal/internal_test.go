--- conflicted
+++ resolved
@@ -160,12 +160,8 @@
 				},
 				Axes: map[string]chronograf.Axis{
 					"y": chronograf.Axis{
-<<<<<<< HEAD
 						Bounds: []string{"0", "3", "1-7", "foo"},
 						Label:  "foo",
-=======
-						Bounds: [2]int64{0, 100},
->>>>>>> bcaa3f37
 					},
 				},
 				Type: "line",
@@ -183,7 +179,6 @@
 	} else if !cmp.Equal(dashboard, actual) {
 		t.Fatalf("Dashboard protobuf copy error: diff follows:\n%s", cmp.Diff(dashboard, actual))
 	}
-<<<<<<< HEAD
 }
 
 func Test_MarshalDashboard_WithLegacyBounds(t *testing.T) {
@@ -330,6 +325,4 @@
 	} else if !cmp.Equal(expected, actual) {
 		t.Fatalf("Dashboard protobuf copy error: diff follows:\n%s", cmp.Diff(expected, actual))
 	}
-=======
->>>>>>> bcaa3f37
 }